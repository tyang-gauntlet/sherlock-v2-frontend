import React, { useCallback, useEffect, useState } from "react"
import { Outlet, useParams } from "react-router-dom"
import { FaCheck, FaCheckCircle, FaGithub, FaRegCircle } from "react-icons/fa"
import { commify } from "ethers/lib/utils.js"
import { DateTime, Interval } from "luxon"

import { Footer } from "./components/Footer"
import { Header, NavigationLink } from "./components/Header"
import styles from "./App.module.scss"
import { protocolDashboardRoutes, routes } from "./utils/routes"
import { useProtocolDashboard } from "./hooks/api/contests/useProtocolDashboard"
import { Column, Row } from "./components/Layout"
import { Box } from "./components/Box"
import { Title } from "./components/Title"
import { Table, TBody, Td, Tr } from "./components/Table/Table"
import { Text } from "./components/Text"
import { Button } from "./components/Button"
import Modal, { Props as ModalProps } from "./components/Modal/Modal"
import { useSubmitScope } from "./hooks/api/contests/useSubmitScope"
import LoadingContainer from "./components/LoadingContainer/LoadingContainer"
import { ErrorModal } from "./pages/ContestDetails/ErrorModal"
import { useFinalizeSubmission } from "./hooks/api/contests/useFinalizeSubmission"

type Props = ModalProps & {
  dashboardID: string
}

const FinalizeSubmissionModal: React.FC<Props> = ({ onClose, dashboardID }) => {
  const { finalizeSubmission, isSuccess, isLoading, error, reset } = useFinalizeSubmission()
  useEffect(() => {
    if (isSuccess) {
      onClose?.()
    }
  }, [isSuccess, onClose])

  const handleCancelClick = useCallback(() => {
    onClose?.()
  }, [onClose])

  const handleConfirmClick = useCallback(() => {
    finalizeSubmission({ dashboardID })
  }, [dashboardID, finalizeSubmission])

  return (
    <Modal closeable onClose={onClose}>
      <LoadingContainer loading={isLoading} label="Loading ...">
        <Column spacing="xl">
          <Title>Finalize submission</Title>
          <Text>Make sure you're done with the repo README</Text>
          <Text>Once you confirm this action, the audit repo will become read-only</Text>
          <Text variant="secondary">This action cannot be undone.</Text>
          <Row spacing="l" alignment={["center"]}>
            <Button variant="secondary" onClick={handleCancelClick}>
              Cancel
            </Button>
            <Button onClick={handleConfirmClick}>Confirm</Button>
          </Row>
        </Column>
      </LoadingContainer>
      {error && <ErrorModal reason={error?.message} onClose={() => reset()} />}
    </Modal>
  )
}

const SubmitScopeModal: React.FC<Props> = ({ onClose, dashboardID }) => {
  const { submitScope, isLoading, isSuccess, error, reset } = useSubmitScope()

  useEffect(() => {
    if (isSuccess) {
      onClose?.()
    }
  }, [isSuccess, onClose])

  const handleCancelClick = useCallback(() => {
    onClose?.()
  }, [onClose])

  const handleConfirmClick = useCallback(() => {
    submitScope({ dashboardID })
  }, [submitScope, dashboardID])

  return (
    <Modal closeable onClose={onClose}>
      <LoadingContainer loading={isLoading} label="Setting up repo. This might take a few minutes.">
        <Column spacing="xl">
          <Title>Submit scope</Title>
          <Text>The contents from your scope repositories will be copied over to the audit repo.</Text>
          <Text>Once you confirm this action, the scope of the audit cannot be changed.</Text>
          <Row spacing="l" alignment={["center"]}>
            <Button variant="secondary" onClick={handleCancelClick}>
              Cancel
            </Button>
            <Button onClick={handleConfirmClick}>Confirm</Button>
          </Row>
        </Column>
      </LoadingContainer>
      {error && <ErrorModal reason={error?.message} onClose={() => reset()} />}
    </Modal>
  )
}

const AppProtocolDashboard = () => {
  const { dashboardID } = useParams()
  const { data: protocolDashboard } = useProtocolDashboard(dashboardID ?? "")
  const [finalizeSubmissionModalOpen, setFinalizeSubmissionModalOpen] = useState(false)
  const [submitScopeModalOpen, setSubmitScopeModalOpen] = useState(false)

  if (!protocolDashboard) return null

  const navigationLinks: NavigationLink[] = [
    {
      title: "TEAM",
      route: protocolDashboardRoutes.Team,
    },
    {
      title: "PAYMENTS",
      route: protocolDashboardRoutes.Payments,
    },
    {
      title: "SCOPE",
      route: protocolDashboardRoutes.Scope,
    },
  ]

  const { contest } = protocolDashboard
<<<<<<< HEAD
  const startDate = DateTime.fromSeconds(contest.startDate)
  const endDate = DateTime.fromSeconds(contest.endDate)
  const length = endDate.diff(startDate, "days").days

  const fullyPaid = contest.fullPaymentComplete
  const canFinalizeSubmission = fullyPaid && protocolDashboard.scopeHasContracts
=======
  const startDate = DateTime.fromSeconds(contest.startDate, { zone: "utc" })
  const endDate = DateTime.fromSeconds(contest.endDate, { zone: "utc" })
  const length = Interval.fromDateTimes(startDate, endDate).length("days")
>>>>>>> fa53cc2d

  return (
    <div className={styles.app}>
      <div className={styles.noise} />
      <Header
        navigationLinks={navigationLinks}
        homeRoute={routes.ProtocolDashboard}
        connectButton={false}
        title={protocolDashboard.contest.title}
        logoURL={protocolDashboard.contest.logoURL}
      />
      <div className={styles.contentContainer}>
        <div className={styles.content}>
          <Row spacing="xl" grow={1} className={styles.fullWidth}>
            <Column>
              <Box shadow={false} className={styles.sticky}>
                <Title variant="h2">AUDIT DETAILS</Title>
                <Table selectable={false}>
                  <TBody>
                    <Tr>
                      <Td>
                        <Text strong>{contest.startApproved ? "Start Date" : "Estimated Start Date"}</Text>
                      </Td>
                      <Td>
                        <Text alignment="right">
                          {startDate.year === 2030 ? "TBD" : startDate.toLocaleString(DateTime.DATE_MED)}
                        </Text>
                      </Td>
                    </Tr>
                    <Tr>
                      <Td>
                        <Text strong>Audit Length</Text>
                      </Td>
                      <Td>
                        <Text alignment="right">{`${+length.toFixed(2)} days`}</Text>
                      </Td>
                    </Tr>
                    <Tr>
                      <Td>
                        <Text strong>Lead Senior Watson</Text>
                      </Td>
                      <Td>
                        <Text alignment="right">{contest.leadSeniorAuditorHandle}</Text>
                      </Td>
                    </Tr>
                    <Tr>
                      <Td>
                        <Text strong>Audit Contest Pot</Text>
                      </Td>
                      <Td>
                        <Text alignment="right">{`${commify(contest.prizePool)} USDC`}</Text>
                      </Td>
                    </Tr>
                    <Tr>
                      <Td>
                        <Text strong>Lead Senior Watson Fixed Pay</Text>
                      </Td>
                      <Td>
                        <Text alignment="right">{`${commify(contest.leadSeniorAuditorFixedPay)} USDC`}</Text>
                      </Td>
                    </Tr>
                    {contest.judgingPrizePool > 0 && (
                      <Tr>
                        <Td>
                          <Text strong>Judging Contest Pot</Text>
                        </Td>
                        <Td>
                          <Text alignment="right">{`${commify(contest.judgingPrizePool)} USDC`}</Text>
                        </Td>
                      </Tr>
                    )}
                    {contest.sherlockFee > 0 && (
                      <Tr>
                        <Td>
                          <Text strong>Sherlock Admin</Text>
                        </Td>
                        <Td>
                          <Text alignment="right">{`${commify(contest.sherlockFee)} USDC`}</Text>
                        </Td>
                      </Tr>
                    )}
                  </TBody>
                </Table>
                <Column spacing="s">
                  <Button variant="secondary" onClick={() => window.open(contest.repo, "blank")} fullWidth>
                    <FaGithub />
                    &nbsp;&nbsp;Audit repository
                  </Button>
                  {(!contest.scopeReady || !contest.submissionReady) && (
                    <Button
<<<<<<< HEAD
                      disabled={!canFinalizeSubmission}
=======
                      disabled={!contest.fullPaymentComplete || contest.submissionReady}
>>>>>>> fa53cc2d
                      fullWidth
                      onClick={() =>
                        contest.scopeReady ? setFinalizeSubmissionModalOpen(true) : setSubmitScopeModalOpen(true)
                      }
                    >
                      {contest.scopeReady ? "Finalize submission" : "Submit scope"}
                    </Button>
                  )}
<<<<<<< HEAD
                  {!contest.scopeReady && (
                    <>
                      {fullyPaid ? (
                        <Row spacing="s" className={styles.stepCompleted}>
                          <FaCheckCircle /> <Text variant="alternate">Payment completed</Text>
                        </Row>
                      ) : (
                        <Row spacing="s" className={styles.stepIncomplete}>
                          <FaRegCircle /> <Text variant="secondary">Missing payments</Text>
                        </Row>
                      )}
                      {protocolDashboard.scopeHasContracts ? (
                        <Row spacing="s" className={styles.stepCompleted}>
                          <FaCheckCircle /> <Text variant="alternate">Scope defined</Text>
                        </Row>
                      ) : (
                        <Row spacing="s" className={styles.stepIncomplete}>
                          <FaRegCircle /> <Text variant="secondary">No contracts in scope</Text>
                        </Row>
                      )}
                    </>
=======
                  {!contest.fullPaymentComplete && (
                    <Text variant="secondary" size="small">
                      You need to submit the full payment
                    </Text>
>>>>>>> fa53cc2d
                  )}
                  {contest.submissionReady && (
                    <Column spacing="s" alignment={["center"]}>
                      <Text variant="secondary">
                        <FaCheck /> Submission ready
                      </Text>
                      {contest.startApproved ? (
                        <Text variant="secondary" strong>
                          Contest start date approved
                        </Text>
                      ) : (
                        <Text variant="secondary">Sherlock team will review it and confirm the start date</Text>
                      )}
                    </Column>
                  )}
                </Column>
              </Box>
            </Column>
            <Column grow={1} className={styles.scrollable}>
              <Outlet />
            </Column>
          </Row>
        </div>
      </div>
      <Footer />
      {finalizeSubmissionModalOpen && (
        <FinalizeSubmissionModal
          dashboardID={dashboardID ?? ""}
          onClose={() => setFinalizeSubmissionModalOpen(false)}
        />
      )}
      {submitScopeModalOpen && (
        <SubmitScopeModal dashboardID={dashboardID ?? ""} onClose={() => setSubmitScopeModalOpen(false)} />
      )}
    </div>
  )
}

export default AppProtocolDashboard<|MERGE_RESOLUTION|>--- conflicted
+++ resolved
@@ -123,18 +123,12 @@
   ]
 
   const { contest } = protocolDashboard
-<<<<<<< HEAD
-  const startDate = DateTime.fromSeconds(contest.startDate)
-  const endDate = DateTime.fromSeconds(contest.endDate)
-  const length = endDate.diff(startDate, "days").days
-
-  const fullyPaid = contest.fullPaymentComplete
-  const canFinalizeSubmission = fullyPaid && protocolDashboard.scopeHasContracts
-=======
   const startDate = DateTime.fromSeconds(contest.startDate, { zone: "utc" })
   const endDate = DateTime.fromSeconds(contest.endDate, { zone: "utc" })
   const length = Interval.fromDateTimes(startDate, endDate).length("days")
->>>>>>> fa53cc2d
+
+  const fullyPaid = contest.fullPaymentComplete
+  const canFinalizeSubmission = fullyPaid && protocolDashboard.scopeHasContracts
 
   return (
     <div className={styles.app}>
@@ -225,11 +219,7 @@
                   </Button>
                   {(!contest.scopeReady || !contest.submissionReady) && (
                     <Button
-<<<<<<< HEAD
                       disabled={!canFinalizeSubmission}
-=======
-                      disabled={!contest.fullPaymentComplete || contest.submissionReady}
->>>>>>> fa53cc2d
                       fullWidth
                       onClick={() =>
                         contest.scopeReady ? setFinalizeSubmissionModalOpen(true) : setSubmitScopeModalOpen(true)
@@ -238,7 +228,6 @@
                       {contest.scopeReady ? "Finalize submission" : "Submit scope"}
                     </Button>
                   )}
-<<<<<<< HEAD
                   {!contest.scopeReady && (
                     <>
                       {fullyPaid ? (
@@ -260,12 +249,6 @@
                         </Row>
                       )}
                     </>
-=======
-                  {!contest.fullPaymentComplete && (
-                    <Text variant="secondary" size="small">
-                      You need to submit the full payment
-                    </Text>
->>>>>>> fa53cc2d
                   )}
                   {contest.submissionReady && (
                     <Column spacing="s" alignment={["center"]}>
