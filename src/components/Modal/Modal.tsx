--- conflicted
+++ resolved
@@ -14,11 +14,7 @@
   onClose?: () => void
 }
 
-<<<<<<< HEAD
-export const Modal: React.FC<Props> = ({ closeable, children, onClose }) => {
-=======
-const Modal: React.FC<PropsWithChildren<Props>> = ({ closeable, children, onClose }) => {
->>>>>>> 283a0cde
+export const Modal: React.FC<PropsWithChildren<Props>> = ({ closeable, children, onClose }) => {
   const [isVisible, setIsVisible] = React.useState(true)
 
   /**
