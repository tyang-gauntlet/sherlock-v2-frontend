import React from "react"
<<<<<<< HEAD
import footerShadow from "../../assets/images/footer_shadow.svg"
=======
import { Column, Row } from "../Layout"
import { Text } from "../Text"
import { FaTwitter, FaDiscord, FaGithub } from "react-icons/fa"

>>>>>>> 3870d0fd
import styles from "./Footer.module.scss"

export const Footer: React.FC = ({ children }) => (
  <div className={styles.footer}>
    <img src={footerShadow} alt="" />
    <div className={styles.bottom}></div>
    <div className={styles.content}>
      <Row className={styles.contentContainer} alignment={["space-between", "center"]} spacing="m">
        <Column className={styles.links}>
          <Row spacing="xl">
            <a href="https://discord.gg/MABEWyASkp" target="_blank" rel="noreferrer">
              <FaDiscord size={32} />
            </a>
            <a href="https://github.com/sherlock-protocol/sherlock-v2-frontend" target="_blank" rel="noreferrer">
              <FaGithub size={32} />
            </a>
            <a href="https://twitter.com/sherlockdefi" target="_blank" rel="noreferrer">
              <FaTwitter size={32} />
            </a>
          </Row>
        </Column>
        <Column alignment="center">
          <Text size="small">©2022 SHERLOCK. ALL RIGHTS RESERVED</Text>
        </Column>
        <Column></Column>
      </Row>
    </div>
  </div>
)<|MERGE_RESOLUTION|>--- conflicted
+++ resolved
@@ -1,12 +1,9 @@
 import React from "react"
-<<<<<<< HEAD
 import footerShadow from "../../assets/images/footer_shadow.svg"
-=======
 import { Column, Row } from "../Layout"
 import { Text } from "../Text"
 import { FaTwitter, FaDiscord, FaGithub } from "react-icons/fa"
 
->>>>>>> 3870d0fd
 import styles from "./Footer.module.scss"
 
 export const Footer: React.FC = ({ children }) => (
