--- conflicted
+++ resolved
@@ -1,4 +1,4 @@
-import React, { useEffect, useMemo } from "react"
+import React, { useMemo } from "react"
 import { Box } from "../Box"
 import { Column, Row } from "../Layout"
 import { Title } from "../Title"
@@ -14,21 +14,8 @@
  * List of covered protocols
  */
 const CoveredProtocolsList: React.FC = () => {
-<<<<<<< HEAD
-  const { getCoveredProtocols, data: coveredProtocolsData } = useCoveredProtocols()
   const { data: tvcData } = useTVCOverTime()
-
-  useEffect(() => {
-    getCoveredProtocols()
-  }, [getCoveredProtocols])
-=======
   const { data: protocols } = useProtocols()
-  const { getTVCOverTime, data: tvcData } = useTVCOverTime()
-
-  useEffect(() => {
-    getTVCOverTime()
-  }, [getTVCOverTime])
->>>>>>> b3877ab4
 
   // Total Value Covered
   const tvc = useMemo(() => {
