--- conflicted
+++ resolved
@@ -1,7 +1,3 @@
-<<<<<<< HEAD
-import { AxiosError } from "axios"
-=======
->>>>>>> e683b691
 import { useCallback, useEffect, useMemo } from "react"
 import { useMutation, useQuery, useQueryClient, UseQueryOptions } from "react-query"
 import { useAccount, useSignTypedData } from "wagmi"
@@ -9,10 +5,6 @@
 import {
   getContests as getContestsUrl,
   getContest as getContestUrl,
-<<<<<<< HEAD
-  contestSignUp as contestSignUpUrl,
-=======
->>>>>>> e683b691
   contestOptIn as contestOptInUrl,
   getContestant as getContestantUrl,
   getScoreboard as getScoreboardUrl,
@@ -103,84 +95,6 @@
     }
   })
 
-<<<<<<< HEAD
-type SignUpParams = {
-  handle: string
-  githubHandle: string
-  discordHandle: string
-  twitterHandle?: string
-  telegramHandle?: string
-  signature: string
-  contestId: number
-}
-type SignUpResponseData = {
-  repo_name: string
-}
-type SignUp = {
-  repo: string
-}
-
-class SignUpError extends Error {
-  fieldErrors?: Record<string, string[]>
-
-  constructor(reason?: string | Record<string, string[]>) {
-    super(typeof reason === "string" ? reason : "")
-
-    if (typeof reason === "object") {
-      this.fieldErrors = reason
-    }
-  }
-}
-
-export const useContestSignUp = (params: SignUpParams) => {
-  const queryClient = useQueryClient()
-  const { address } = useAccount()
-  const {
-    mutate: signUp,
-    isLoading,
-    isSuccess,
-    data,
-    error,
-    isError,
-    reset,
-  } = useMutation<SignUp | null, SignUpError>(
-    async () => {
-      try {
-        const { data } = await contestsAPI.post<SignUpResponseData>(contestSignUpUrl(), {
-          handle: params.handle,
-          github_handle: params.githubHandle,
-          discord_handle: params.discordHandle.trim(),
-          twitter_handle: params.twitterHandle?.trim(),
-          telegram_handle: params.telegramHandle?.trim(),
-          signature: params.signature,
-          contest_id: params.contestId,
-          address,
-        })
-
-        return {
-          repo: data.repo_name,
-        }
-      } catch (error) {
-        const axiosError = error as AxiosError
-
-        throw new SignUpError(axiosError.response?.data)
-      }
-    },
-    {
-      onSettled(data, error, variables, context) {
-        queryClient.invalidateQueries(contestantQueryKey(address ?? "", params.contestId))
-      },
-    }
-  )
-
-  return useMemo(
-    () => ({ signUp, isLoading, isSuccess, data, error, isError, reset }),
-    [isLoading, isSuccess, data, error, isError, signUp, reset]
-  )
-}
-
-=======
->>>>>>> e683b691
 type GetContestantResponseData = {
   contestant: {
     repo_name: string
