export const getFundraisePosition = (account: string) => `positions/${account}/fundraise`
export const getUnlockOverTime = () => "stats/unlock"
export const getAPYOverTime = () => "stats/apy"
export const getTVLOverTime = () => "stats_tvl"
export const getTVCOverTime = () => "stats_tvc"
export const getStakePositions = (account?: string) => (account ? `staking/${account}` : "staking")
export const getCoveredProtocols = () => "protocols"
export const getWaitForBlock = (blockNumber: number) => `wait-for-block?block=${blockNumber}`
export const getStrategies = () => "strategies"
export const getActiveClaim = (protocolID: number) => `claims/${protocolID}/active`
<<<<<<< HEAD
export const getAirdropClaims = (account: string) => `airdrop/${account}`
=======

export const getContests = () => "contests"
export const validateSignature = () => "/contests/sign-up/validate-signature"
export const contestSignUp = () => "/contests/sign-up"
export const contestOptIn = () => "/contests/ranking-opt-in"
export const getContestant = (address: string, contestId: number) =>
  `/contests/contestant?address=${address}&contest_id=${contestId}`
>>>>>>> 136207c3
<|MERGE_RESOLUTION|>--- conflicted
+++ resolved
@@ -8,14 +8,11 @@
 export const getWaitForBlock = (blockNumber: number) => `wait-for-block?block=${blockNumber}`
 export const getStrategies = () => "strategies"
 export const getActiveClaim = (protocolID: number) => `claims/${protocolID}/active`
-<<<<<<< HEAD
 export const getAirdropClaims = (account: string) => `airdrop/${account}`
-=======
 
 export const getContests = () => "contests"
 export const validateSignature = () => "/contests/sign-up/validate-signature"
 export const contestSignUp = () => "/contests/sign-up"
 export const contestOptIn = () => "/contests/ranking-opt-in"
 export const getContestant = (address: string, contestId: number) =>
-  `/contests/contestant?address=${address}&contest_id=${contestId}`
->>>>>>> 136207c3
+  `/contests/contestant?address=${address}&contest_id=${contestId}`