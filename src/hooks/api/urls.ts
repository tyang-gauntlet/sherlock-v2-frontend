--- conflicted
+++ resolved
@@ -6,8 +6,5 @@
 export const getStakePositions = (account?: string) => (account ? `staking/${account}` : "staking")
 export const getCoveredProtocols = () => "protocols"
 export const getWaitForBlock = (blockNumber: number) => `wait-for-block?block=${blockNumber}`
-<<<<<<< HEAD
 export const getStrategies = () => "strategies"
-=======
-export const getActiveClaim = (protocolID: number) => `claims/${protocolID}/active`
->>>>>>> e8e713a7
+export const getActiveClaim = (protocolID: number) => `claims/${protocolID}/active`