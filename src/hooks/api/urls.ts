--- conflicted
+++ resolved
@@ -1,9 +1,5 @@
 export const getFundraisePosition = (account: string) => `positions/${account}/fundraise`
-<<<<<<< HEAD
 export const getTVLOverTime = () => "stats_tvl"
 export const getTVCOverTIme = () => "stats_tvc"
 export const getStakePositions = (account?: string) => (account ? `staking/${account}` : "staking")
-=======
-export const getStakePositions = (account?: string) => (account ? `staking/${account}` : "staking")
-export const getCoveredProtocols = () => "protocols"
->>>>>>> 5d39eafd
+export const getCoveredProtocols = () => "protocols"