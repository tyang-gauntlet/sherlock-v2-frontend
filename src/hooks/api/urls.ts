--- conflicted
+++ resolved
@@ -1,7 +1,3 @@
 export const getFundraisePosition = (account: string) => `positions/${account}/fundraise`
-<<<<<<< HEAD
-export const getStakePositions = (account: string) => `positions/${account}/staking`
-export const getCoveredProtocols = () => "protocols"
-=======
 export const getStakePositions = (account?: string) => (account ? `staking/${account}` : "staking")
->>>>>>> 79f7b0e3
+export const getCoveredProtocols = () => "protocols"