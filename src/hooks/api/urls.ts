--- conflicted
+++ resolved
@@ -55,12 +55,9 @@
 export const adminApproveStart = () => `/admin/approve_start`
 export const getAdminProtocol = (name: string) => `/admin/protocol/${name}`
 export const getAdminContestScope = (contestID: number) => `/admin/contest/${contestID}/scope`
-<<<<<<< HEAD
 export const adminCreateContest = () => `/admin/contests`
 export const getAdminTwitterAccount = (handle: string) => `/admin/twitter_account/${handle}`
-=======
 export const adminSubmitScope = () => `/admin/scope`
->>>>>>> f1b2c075
 
 export const getRepositoryBranches = (repo: string) => `/audit_scope/${repo}/branches`
 export const getRepositoryCommits = (repo: string, branch: string) => `/audit_scope/${repo}/${branch}/commits`
