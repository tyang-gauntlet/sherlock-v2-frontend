--- conflicted
+++ resolved
@@ -28,11 +28,8 @@
 import { AuditPayments } from "./pages/AuditPayments/AuditPayments"
 import { ProtocolTeam } from "./pages/ProtocolTeam/ProtocolTeam"
 import { AdminContestsList } from "./pages/admin/AdminContestsList/AdminContestsList"
-<<<<<<< HEAD
 import { AdminScope } from "./pages/admin/AdminScope/AdminScope"
-=======
 import { AuditScope } from "./pages/AuditScope/AuditScope"
->>>>>>> 6e60941e
 
 function App() {
   const { address: connectedAddress } = useAccount()
