--- conflicted
+++ resolved
@@ -3,12 +3,8 @@
 
 import { StakingPage } from "./pages/Staking"
 import { StakingPositionsPage } from "./pages/StakingPositions"
-<<<<<<< HEAD
-import { ProtocolBalancePage } from "./pages/ProtocolBalance"
 import { FundraisingPage } from "./pages/Fundraising"
-=======
 import { ProtocolPage } from "./pages/Protocol"
->>>>>>> 666f7efe
 
 import styles from "./App.module.scss"
 import Header from "./components/Header/Header"
@@ -22,12 +18,8 @@
         <Route index element={<StakingPage />} />
         <Route path="stake" element={<StakingPage />} />
         <Route path="positions" element={<StakingPositionsPage />} />
-<<<<<<< HEAD
-        <Route path="protocol" element={<ProtocolBalancePage />} />
         <Route path="fundraise" element={<FundraisingPage />} />
-=======
         <Route path="protocol" element={<ProtocolPage />} />
->>>>>>> 666f7efe
       </Routes>
     </div>
   )
