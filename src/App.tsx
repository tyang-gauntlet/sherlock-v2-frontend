--- conflicted
+++ resolved
@@ -5,11 +5,8 @@
 import { StakingPage } from "./pages/Staking"
 import { StakingPositionsPage } from "./pages/StakingPositions"
 import { USForbiddenPage } from "./pages/USForbidden"
-<<<<<<< HEAD
 import { SherlockDashboardPage } from "./pages/SherlockDashboard"
-=======
 import { ProtocolPage } from "./pages/Protocol"
->>>>>>> 5d39eafd
 
 import { Footer } from "./components/Footer"
 import { Header, NavigationLink } from "./components/Header"
@@ -60,7 +57,6 @@
     <div className={styles.app}>
       <div className={styles.noise} />
       <Header navigationLinks={navigationLinks} />
-<<<<<<< HEAD
       <div className={styles.contentContainer}>
         <div className={styles.content}>
           <Routes>
@@ -68,21 +64,11 @@
             <Route path={routes.Stats} element={<SherlockDashboardPage />} />
             <Route path={routes.Positions} element={<StakingPositionsPage />} />
             <Route path={routes.FundraiseClaim} element={<FundraisingClaimPage />} />
+            <Route path={routes.Protocol} element={<ProtocolPage />} />
             <Route path={routes.USForbidden} element={<USForbiddenPage />} />
             <Route path="*" element={<Navigate replace to={routes.Stake} />} />
           </Routes>
         </div>
-=======
-      <div className={styles.content}>
-        <Routes>
-          <Route path={routes.Stake} element={<StakingPage />} />
-          <Route path={routes.Positions} element={<StakingPositionsPage />} />
-          <Route path={routes.FundraiseClaim} element={<FundraisingClaimPage />} />
-          <Route path={routes.USForbidden} element={<USForbiddenPage />} />
-          <Route path={routes.Protocol} element={<ProtocolPage />} />
-          <Route path="*" element={<Navigate replace to={routes.Stake} />} />
-        </Routes>
->>>>>>> 5d39eafd
       </div>
       <Footer />
     </div>
