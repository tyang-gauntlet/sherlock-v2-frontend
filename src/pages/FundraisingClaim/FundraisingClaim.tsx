--- conflicted
+++ resolved
@@ -92,11 +92,9 @@
             <Text>Staked</Text>
           </Column>
           <Column>
-<<<<<<< HEAD
-            <Text variant="mono">{ethers.utils.commify(ethers.utils.formatUnits(stake, 6))} USDC</Text>
-=======
-            <Text>{ethers.utils.commify(ethers.utils.formatUnits(fundraisePositionData.stake, 6))}</Text>
->>>>>>> c5e5b220
+            <Text variant="mono">
+              {ethers.utils.commify(ethers.utils.formatUnits(fundraisePositionData.stake, 6))} USDC
+            </Text>
           </Column>
         </Row>
         <Row alignment="space-between">
@@ -104,11 +102,9 @@
             <Text>Contributed</Text>
           </Column>
           <Column>
-<<<<<<< HEAD
-            <Text variant="mono">{ethers.utils.commify(ethers.utils.formatUnits(contribution, 6))} USDC</Text>
-=======
-            <Text>{ethers.utils.commify(ethers.utils.formatUnits(fundraisePositionData.contribution, 6))}</Text>
->>>>>>> c5e5b220
+            <Text variant="mono">
+              {ethers.utils.commify(ethers.utils.formatUnits(fundraisePositionData.contribution, 6))} USDC
+            </Text>
           </Column>
         </Row>
         <Row className={styles.separator}>
@@ -141,13 +137,9 @@
                 <Text strong>Claimable Starts</Text>
               </Column>
               <Column>
-<<<<<<< HEAD
                 <Text strong variant="mono">
-                  {formattedTimeDifference(claimableAt)}
+                  {formattedTimeDifference(fundraisePositionData.claimableAt)}
                 </Text>
-=======
-                <Text strong>{formattedTimeDifference(fundraisePositionData.claimableAt)}</Text>
->>>>>>> c5e5b220
               </Column>
             </Row>
             <Row alignment="center">
