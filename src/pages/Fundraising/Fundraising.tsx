import React, { useEffect, useMemo, useState } from "react"
import { BigNumber, ethers, utils } from "ethers"
import { useDebounce } from "use-debounce"
import { useNavigate } from "react-router-dom"

import AllowanceGate from "../../components/AllowanceGate/AllowanceGate"
import { Button } from "../../components/Button/Button"
import { Box } from "../../components/Box"
import { Title } from "../../components/Title"
import { Text } from "../../components/Text"
import { Column, Row } from "../../components/Layout"

import { useSherBuyContract } from "../../hooks/useSherBuyContract"
import { useSherClaimContract } from "../../hooks/useSherClaimContract"
import useERC20 from "../../hooks/useERC20"
import ConnectGate from "../../components/ConnectGate/ConnectGate"
import useWaitTx from "../../hooks/useWaitTx"

import { formattedTimeDifference } from "../../utils/dates"

import styles from "./Fundraising.module.scss"
import TokenInput from "../../components/TokenInput/TokenInput"
import LoadingContainer from "../../components/LoadingContainer/LoadingContainer"
import { TxType } from "../../utils/txModalMessages"

type Rewards = {
  /**
   * Amount of SHER available to claim after once the fundraise event finishes.
   */
  sherAmount: ethers.BigNumber
  /**
   * Amount of USDC that needs to be staked for a period of time.
   */
  stake: ethers.BigNumber
  /**
   * Amount of USDC that needs to be paid to get SHER rewards.
   */
  price: ethers.BigNumber
}

export const FundraisingPage: React.FC = () => {
  const navigate = useNavigate()
  const sherBuyContract = useSherBuyContract()
  const sherClaimContract = useSherClaimContract()
  const sher = useERC20("SHER")
  const { balance: usdcBalance } = useERC20("USDC")
  const { waitForTx } = useWaitTx()

  /**
   * User input. Amount of USDC willing to pay.
   */
  const [usdcInput, setUsdcInput] = useState<BigNumber>()
  const [debouncedUsdcInput] = useDebounce(usdcInput, 500)

  /**
   * Ratio: converts USDC to amount of SHER available for claim.
   */
  const [usdcToSherRewardRatio, setUsdcToSherRewardRatio] = useState<number>()

  /**
   * Fundraise deadline. USDC payments won't be accepted afterwards.
   */
  const [deadline, setDeadline] = useState<Date>()
  /**
   * Amount of SHER left in SherBuy contract, available for sale during the fundraise.
   */
  const [sherRemaining, setSherRemaining] = useState<ethers.BigNumber>()
  // eslint-disable-next-line @typescript-eslint/no-unused-vars
  const [isLoadingRewards, setIsLoadingRewards] = useState(false)

  /**
   * These rewards are calculated based on how much USDC the user is willing to contribute.
   */
  const [rewards, setRewards] = useState<Rewards>()

  /**
   * Fetch ratio to convert between USDC and SHER.
   */
  useEffect(() => {
    const fetchConversionRatio = async () => {
      try {
        const ratio = await sherBuyContract.getUsdcToSherRewardRatio
        setUsdcToSherRewardRatio(ratio)
      } catch (error) {
        console.error(error)
      }
    }

    fetchConversionRatio()
  }, [sherBuyContract, setUsdcToSherRewardRatio])

  /**
   * Fetch fundraise event deadline.
   */
  useEffect(() => {
    const fetchDeadlineData = async () => {
      try {
        const deadline = await sherClaimContract.getClaimableAt()
        setDeadline(deadline)
      } catch (error) {
        console.error(error)
      }
    }

    fetchDeadlineData()
  }, [sherClaimContract])

  /**
   * Fetch amount of SHER remaining.
   */
  useEffect(() => {
    const fetchAmountRemaining = async () => {
      try {
        const sherAmount = await sher.getBalanceOf(sherBuyContract.address)
        setSherRemaining(sherAmount)
      } catch (error) {
        console.error(error)
      }
    }

    fetchAmountRemaining()
  }, [sher, sherBuyContract.address, setSherRemaining])

  /**
   * Calculate rewards when debounced usdcInput changes (user stopped writing).
   */
  useEffect(() => {
    const calculateRewards = async () => {
      if (!debouncedUsdcInput || !usdcToSherRewardRatio || debouncedUsdcInput.isZero()) {
        setRewards(undefined)
        return
      }

      setIsLoadingRewards(true)

      try {
        // From USDC to SHER (6 to 18 decimals) is 10**12
        // But ratio is 0.1, (1 USDC == 0.1 SHER)
        // So 10**11 for direct conversion
        const sherAmountWantedAsBigNumber = debouncedUsdcInput.mul(10 ** 11)

        const { sherAmount, stake, price } = await sherBuyContract.getCapitalRequirements(sherAmountWantedAsBigNumber)

        setRewards({
          sherAmount,
          stake,
          price,
        })
      } catch (error) {
        console.error(error)
      } finally {
        setIsLoadingRewards(false)
      }
    }
    calculateRewards()
  }, [debouncedUsdcInput, setIsLoadingRewards, usdcToSherRewardRatio, setRewards, sherBuyContract])

  const handleUsdcChange = (value: BigNumber | undefined) => {
    if (!value) {
      setRewards(undefined)
    }

    setUsdcInput(value)
  }

  const handleExecute = async () => {
    if (!rewards?.sherAmount) return

    try {
      await waitForTx(async () => await sherBuyContract.execute(rewards?.sherAmount), {
        transactionType: TxType.EXECUTE,
      })
      navigate("/fundraiseclaim")
    } catch (error) {
      console.error(error)
    }
  }

<<<<<<< HEAD
  const eventEndsString = useMemo(() => {
    return deadline && formattedTimeDifference(deadline, ["days", "hours", "minutes"])
  }, [deadline])

  const usdcRemaining =
    usdcToSherRewardRatio && sherRemaining && Number(utils.formatUnits(sherRemaining, 18)) / usdcToSherRewardRatio
=======
  const usdcRemaining = sherRemaining && sherRemaining.div(10 ** 11)
  const usdcRemainingRounded = usdcRemaining && usdcRemaining.sub(usdcRemaining.mod(1e6)) //sherRemaining && sherRemaining.div(10 ** 11)
>>>>>>> 3f6cfe88

  return (
    <Box>
      <LoadingContainer loading={isLoadingRewards}>
        <Column spacing="m">
          <Row>
            <Title>Participate</Title>
          </Row>
          <Row alignment="space-between">
            <Column>
              <Text>Event Ends</Text>
            </Column>
            <Column>
              <Text strong>{eventEndsString}</Text>
            </Column>
          </Row>
          <Row alignment="space-between">
            <Column>
              <Text>Participation Remaining</Text>
            </Column>
            <Column>
              <Text strong>
                {usdcRemainingRounded && utils.commify(utils.formatUnits(usdcRemainingRounded, 6))} USDC
              </Text>
            </Column>
          </Row>
          <Row className={styles.rewardsContainer}>
            <Column grow={1} spacing="l">
              <TokenInput onChange={handleUsdcChange} token="USDC" placeholder="Choose amount" balance={usdcBalance} />
              {rewards && (
                <Row>
                  <Column grow={1} spacing="m">
                    <Row alignment="space-between">
                      <Column>
                        <Text>Staking (6 months)</Text>
                      </Column>
                      <Column>
                        <Text variant="mono">{utils.commify(utils.formatUnits(rewards.stake, 6))} USDC</Text>
                      </Column>
                    </Row>
                    <Row alignment="space-between">
                      <Column>
                        <Text>Treasury Contribution</Text>
                      </Column>
                      <Column>
                        <Text variant="mono">{utils.commify(utils.formatUnits(rewards.price, 6))} USDC</Text>
                      </Column>
                    </Row>
                    <Row>
                      <hr />
                    </Row>
                    <Row alignment="space-between">
                      <Column>
                        <Text strong>SHER Reward</Text>
                      </Column>
                      <Column className={styles.strong}>
                        <Text strong>{`${utils.commify(utils.formatUnits(rewards.sherAmount, 18))} SHER`}</Text>
                      </Column>
                    </Row>
                    <Row alignment="center">
                      <ConnectGate>
                        <AllowanceGate
                          spender={sherBuyContract.address}
                          amount={usdcInput ?? BigNumber.from(0)}
                          render={(disabled) => (
                            <Button disabled={disabled} onClick={handleExecute}>
                              Execute
                            </Button>
                          )}
                        ></AllowanceGate>
                      </ConnectGate>
                    </Row>
                  </Column>
                </Row>
              )}
            </Column>
          </Row>
        </Column>
      </LoadingContainer>
    </Box>
  )
}<|MERGE_RESOLUTION|>--- conflicted
+++ resolved
@@ -176,17 +176,12 @@
     }
   }
 
-<<<<<<< HEAD
   const eventEndsString = useMemo(() => {
     return deadline && formattedTimeDifference(deadline, ["days", "hours", "minutes"])
   }, [deadline])
 
-  const usdcRemaining =
-    usdcToSherRewardRatio && sherRemaining && Number(utils.formatUnits(sherRemaining, 18)) / usdcToSherRewardRatio
-=======
   const usdcRemaining = sherRemaining && sherRemaining.div(10 ** 11)
   const usdcRemainingRounded = usdcRemaining && usdcRemaining.sub(usdcRemaining.mod(1e6)) //sherRemaining && sherRemaining.div(10 ** 11)
->>>>>>> 3f6cfe88
 
   return (
     <Box>
