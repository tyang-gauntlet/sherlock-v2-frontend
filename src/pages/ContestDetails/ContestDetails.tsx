--- conflicted
+++ resolved
@@ -249,11 +249,7 @@
           {successModalOpen && (
             <SignUpSuccessModal onClose={() => setSuccessModalOpen(false)} contest={contest} repo={signUpData?.repo} />
           )}
-<<<<<<< HEAD
-          {isError && <ErrorModal reason={error?.message} onClose={handleErrorModalClose} />}
-=======
-          {errorModalOpen && <ErrorModal reason={error?.fieldErrors ?? error?.message} />}
->>>>>>> 27e89e00
+          {isError && <ErrorModal reason={error?.fieldErrors ?? error?.message} onClose={handleErrorModalClose} />}
         </LoadingContainer>
       </Box>
     </Column>
