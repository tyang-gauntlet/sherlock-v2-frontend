--- conflicted
+++ resolved
@@ -2,11 +2,7 @@
 import { DateTime } from "luxon"
 import { useAccount } from "wagmi"
 import { useParams } from "react-router-dom"
-<<<<<<< HEAD
-import { FaGithub, FaBook, FaClock, FaUsers, FaTrophy } from "react-icons/fa"
-=======
-import { FaGithub, FaBook, FaClock, FaUsers, FaCrown } from "react-icons/fa"
->>>>>>> 48fda971
+import { FaGithub, FaBook, FaClock, FaUsers, FaCrown, FaTrophy } from "react-icons/fa"
 
 import { Box } from "../../components/Box"
 import { Column, Row } from "../../components/Layout"
