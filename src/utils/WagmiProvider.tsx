import React from "react"
import { Provider, defaultChains, developmentChains } from "wagmi"
import { InjectedConnector } from "wagmi/connectors/injected"
import { WalletConnectConnector } from "wagmi/connectors/walletConnect"
import { providers } from "ethers"

// Working chain ID
const networkId = parseInt(`${process.env.REACT_APP_NETWORK_ID}`)
const localNetworkId = parseInt(`${process.env.REACT_APP_LOCALHOST_NETWORK_ID}`)

// API key for Alchemy project
const alchemyApiUrl = process.env.REACT_APP_ALCHEMY_API_URL as string
const alchemyApiUrlHttp = alchemyApiUrl.replace("ws", "http")
const alchemyApiKey = alchemyApiUrl?.split("/").slice(-1)[0] as string

// Chains for connectors to support
const chains = defaultChains

// Add local node support if developing
if (__DEV__) {
  chains.push(...developmentChains)
}

// Set up connectors
const connectors = ({ chainId }: { chainId?: number | undefined }) => {
  return [
    new InjectedConnector({ chains }),
    new WalletConnectConnector({
      chains,
      options: {
        qrcode: true,
        chainId: networkId,
        rpc: {
          [networkId]: alchemyApiUrlHttp,
        },
      },
    }),
  ]
}

const provider = ({ chainId }: { chainId?: number | undefined }) => {
  console.log("Fetching provider for chain", chainId)

  // Use local node if working on a development chain
<<<<<<< HEAD
  if (__DEV__ && chainId === localNetworkId) {
=======
  if (__DEV__ && chainId && chainId === localNetworkId) {
>>>>>>> 1e0a02d1
    return new providers.JsonRpcProvider("http://127.0.0.1:8545")
  }

  return new providers.AlchemyProvider(networkId, alchemyApiKey)
}

export const WagmiProvider: React.FC = ({ children }) => (
  <Provider autoConnect provider={provider} connectors={connectors}>
    {children}
  </Provider>
)<|MERGE_RESOLUTION|>--- conflicted
+++ resolved
@@ -42,11 +42,7 @@
   console.log("Fetching provider for chain", chainId)
 
   // Use local node if working on a development chain
-<<<<<<< HEAD
-  if (__DEV__ && chainId === localNetworkId) {
-=======
   if (__DEV__ && chainId && chainId === localNetworkId) {
->>>>>>> 1e0a02d1
     return new providers.JsonRpcProvider("http://127.0.0.1:8545")
   }
 
