import React from "react"
import ReactDOM from "react-dom"
import { BrowserRouter } from "react-router-dom"
import "./index.css"
import App from "./App"
import reportWebVitals from "./reportWebVitals"
<<<<<<< HEAD
import { Provider, defaultChains, developmentChains } from "wagmi"
import { InjectedConnector } from "wagmi/connectors/injected"
import { WalletConnectConnector } from "wagmi/connectors/walletConnect"
import { providers } from "ethers"
import { TxWaitProvider } from "./hooks/useWaitTx"
=======
>>>>>>> c38b2384

import { ApolloProvider } from "./utils/apollo/ApolloProvider"
import { WagmiProvider } from "./utils/WagmiProvider"

ReactDOM.render(
  <React.StrictMode>
    <BrowserRouter>
<<<<<<< HEAD
      <Provider autoConnect provider={provider} connectors={connectors}>
        <TxWaitProvider>
          <App />
        </TxWaitProvider>
      </Provider>
=======
      <WagmiProvider>
        <ApolloProvider>
          <App />
        </ApolloProvider>
      </WagmiProvider>
>>>>>>> c38b2384
    </BrowserRouter>
  </React.StrictMode>,
  document.getElementById("root")
)

// If you want to start measuring performance in your app, pass a function
// to log results (for example: reportWebVitals(console.log))
// or send to an analytics endpoint. Learn more: https://bit.ly/CRA-vitals
reportWebVitals()<|MERGE_RESOLUTION|>--- conflicted
+++ resolved
@@ -4,34 +4,21 @@
 import "./index.css"
 import App from "./App"
 import reportWebVitals from "./reportWebVitals"
-<<<<<<< HEAD
-import { Provider, defaultChains, developmentChains } from "wagmi"
-import { InjectedConnector } from "wagmi/connectors/injected"
-import { WalletConnectConnector } from "wagmi/connectors/walletConnect"
-import { providers } from "ethers"
-import { TxWaitProvider } from "./hooks/useWaitTx"
-=======
->>>>>>> c38b2384
 
 import { ApolloProvider } from "./utils/apollo/ApolloProvider"
 import { WagmiProvider } from "./utils/WagmiProvider"
+import { TxWaitProvider } from "./hooks/useWaitTx"
 
 ReactDOM.render(
   <React.StrictMode>
     <BrowserRouter>
-<<<<<<< HEAD
-      <Provider autoConnect provider={provider} connectors={connectors}>
-        <TxWaitProvider>
-          <App />
-        </TxWaitProvider>
-      </Provider>
-=======
       <WagmiProvider>
         <ApolloProvider>
-          <App />
+          <TxWaitProvider>
+            <App />
+          </TxWaitProvider>
         </ApolloProvider>
       </WagmiProvider>
->>>>>>> c38b2384
     </BrowserRouter>
   </React.StrictMode>,
   document.getElementById("root")
