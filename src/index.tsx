--- conflicted
+++ resolved
@@ -29,31 +29,17 @@
       <BrowserRouter>
         <WagmiProvider>
           <QueryClientProvider client={queryClient}>
-<<<<<<< HEAD
             <TxWaitProvider>
               <FundraisePositionProvider>
                 <StakingPositionsProvider>
                   <CoveredProtocolsProvider>
-                    <App />
+                    <StrategiesProvider>
+                      <App />
+                    </StrategiesProvider>
                   </CoveredProtocolsProvider>
                 </StakingPositionsProvider>
               </FundraisePositionProvider>
             </TxWaitProvider>
-=======
-            <ApolloProvider>
-              <TxWaitProvider>
-                <FundraisePositionProvider>
-                  <StakingPositionsProvider>
-                    <CoveredProtocolsProvider>
-                      <StrategiesProvider>
-                        <App />
-                      </StrategiesProvider>
-                    </CoveredProtocolsProvider>
-                  </StakingPositionsProvider>
-                </FundraisePositionProvider>
-              </TxWaitProvider>
-            </ApolloProvider>
->>>>>>> 26cafe27
           </QueryClientProvider>
         </WagmiProvider>
       </BrowserRouter>
